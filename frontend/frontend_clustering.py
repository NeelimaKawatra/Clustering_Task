--- conflicted
+++ resolved
@@ -8,21 +8,9 @@
     
     # Track tab visit
     if backend_available:
-<<<<<<< HEAD
-        st.session_state.backend.track_activity(st.session_state.session_id, "tab_visit", {"tab_name": "clustering"})
-    
-
-    #ADD THIS AT THE BEGINNING OF tab_clustering function, after the track_activity call:
-    # Check prerequisites first
-    if not st.session_state.get('tab_data_loading_complete', False):
-        st.error("Please complete Data Loading first!")
-        st.info("Go to the Data Loading tab to load and configure your data.")
-        return
-=======
         st.session_state.backend.track_activity(
             st.session_state.session_id, "tab_visit", {"tab_name": "clustering"}
         )
->>>>>>> 26528ecb
     
     # Check prerequisites
     if not st.session_state.get('tab_preprocessing_complete', False):
